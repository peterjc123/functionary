# Adapted from
# https://github.com/vllm-project/vllm/blob/2bdea7ac110d3090d6a3c582aed36577ca480473/vllm/entrypoints/openai/api_server.py

# Copyright 2023 vLLM contributors

# Licensed under the Apache License, Version 2.0 (the "License");
# you may not use this file except in compliance with the License.
# You may obtain a copy of the License at

#     http://www.apache.org/licenses/LICENSE-2.0

# Unless required by applicable law or agreed to in writing, software
# distributed under the License is distributed on an "AS IS" BASIS,
# WITHOUT WARRANTIES OR CONDITIONS OF ANY KIND, either express or implied.
# See the License for the specific language governing permissions and
# limitations under the License.

import argparse
import asyncio
import json
import time
from http import HTTPStatus
from typing import Any, AsyncGenerator, Dict, List, Literal, Optional, Tuple, Union

import fastapi
import uvicorn
from fastapi import BackgroundTasks, Request
from fastapi.exceptions import RequestValidationError
from fastapi.middleware.cors import CORSMiddleware
from fastapi.responses import JSONResponse, StreamingResponse
from pydantic import BaseModel, Field
from vllm.engine.arg_utils import AsyncEngineArgs
from vllm.engine.async_llm_engine import AsyncLLMEngine
from vllm.entrypoints.openai.protocol import (
    ErrorResponse,
    LogProbs,
    ModelCard,
    ModelList,
    ModelPermission,
    UsageInfo,
)
from vllm.logger import init_logger
from vllm.outputs import RequestOutput
from vllm.sampling_params import SamplingParams
from vllm.transformers_utils.tokenizer import get_tokenizer
from vllm.utils import random_uuid

from functionary.inference import prepare_messages_for_inference
<<<<<<< HEAD

# from functionary.inference_stream import \
#    generate_openai_format_from_stream_async
=======
from functionary.prompt import get_prompt_template_from_tokenizer, PromptTemplate

from functionary.inference_stream import generate_openai_format_from_stream_async
>>>>>>> ea5fa8c5
from functionary.openai_types import (
    ChatCompletionChunk,
    ChatMessage,
    Function,
    FunctionCall,
    StreamChoice,
    Tool,
)
<<<<<<< HEAD
from functionary.prompt import PromptTemplate, get_default_prompt_template
=======
>>>>>>> ea5fa8c5

TIMEOUT_KEEP_ALIVE = 5  # seconds

logger = init_logger(__name__)
served_model = None
app = fastapi.FastAPI()


class ChatCompletionRequest(BaseModel):
    model: str
    messages: List[ChatMessage]
    functions: Optional[List[Function]] = None
    tools: Optional[List[Tool]] = None
    temperature: Optional[float] = 0.7
    top_p: Optional[float] = 1.0
    n: Optional[int] = 1
    max_tokens: Optional[int] = 256
    stop: Optional[Union[str, List[str]]] = Field(default_factory=list)
    stream: Optional[bool] = False
    presence_penalty: Optional[float] = 0.0
    frequency_penalty: Optional[float] = 0.0
    logit_bias: Optional[Dict[str, float]] = None
    user: Optional[str] = None
    # Additional parameters supported by vLLM
    best_of: Optional[int] = None
    top_k: Optional[int] = -1
    ignore_eos: Optional[bool] = False
    use_beam_search: Optional[bool] = False


class ChatCompletionResponseChoice(BaseModel):
    index: int
    message: ChatMessage
    finish_reason: Optional[Literal["stop", "length", "function_call"]] = None


class ChatCompletionResponse(BaseModel):
    id: str = Field(default_factory=lambda: f"chatcmpl-{random_uuid()}")
    object: str = "chat.completion"
    created: int = Field(default_factory=lambda: int(time.time()))
    model: str
    choices: List[ChatCompletionResponseChoice]
    usage: UsageInfo


class DeltaMessage(BaseModel):
    role: Optional[str] = None
    content: Optional[str] = None


class ChatCompletionResponseStreamChoice(BaseModel):
    index: int
    delta: DeltaMessage
    finish_reason: Optional[Literal["stop", "length", "function_call"]] = None


class ChatCompletionStreamResponse(BaseModel):
    id: str = Field(default_factory=lambda: f"chatcmpl-{random_uuid()}")
    object: str = "chat.completion.chunk"
    created: int = Field(default_factory=lambda: int(time.time()))
    model: str
    choices: List[ChatCompletionResponseStreamChoice]


def create_error_response(status_code: HTTPStatus, message: str) -> JSONResponse:
    return JSONResponse(
        ErrorResponse(message=message, type="invalid_request_error").dict(),
        status_code=status_code.value,
    )


@app.exception_handler(RequestValidationError)
async def validation_exception_handler(request, exc):  # pylint: disable=unused-argument
    return create_error_response(HTTPStatus.BAD_REQUEST, str(exc))


async def check_model(request) -> Optional[JSONResponse]:
    if request.model == served_model:
        return
    ret = create_error_response(
        HTTPStatus.NOT_FOUND,
        f"The model `{request.model}` does not exist.",
    )
    return ret


async def check_length(request, input_ids, model_config):
    if hasattr(model_config.hf_config, "max_sequence_length"):
        context_len = model_config.hf_config.max_sequence_length
    elif hasattr(model_config.hf_config, "seq_length"):
        context_len = model_config.hf_config.seq_length
    elif hasattr(model_config.hf_config, "max_position_embeddings"):
        context_len = model_config.hf_config.max_position_embeddings
    elif hasattr(model_config.hf_config, "seq_length"):
        context_len = model_config.hf_config.seq_length
    else:
        context_len = 4096

    token_num = len(input_ids)

    if token_num + request.max_tokens > context_len:
        return create_error_response(
            HTTPStatus.BAD_REQUEST,
            f"This model's maximum context length is {context_len} tokens. "
            f"However, you requested {request.max_tokens + token_num} tokens "
            f"({token_num} in the messages, "
            f"{request.max_tokens} in the completion). "
            f"Please reduce the length of the messages or completion.",
        )
    else:
        return None


@app.get("/v1/models")
async def show_available_models():
    """Show available models. Right now we only have one model."""
    model_cards = [
        ModelCard(id=served_model, root=served_model, permission=[ModelPermission()])
    ]
    return ModelList(data=model_cards)


def create_logprobs(
    token_ids: List[int],
    id_logprobs: List[Dict[int, float]],
    initial_text_offset: int = 0,
) -> LogProbs:
    """Create OpenAI-style logprobs."""
    logprobs = LogProbs()
    last_token_len = 0
    for token_id, id_logprob in zip(token_ids, id_logprobs):
        token = tokenizer.convert_ids_to_tokens(token_id)
        logprobs.tokens.append(token)
        logprobs.token_logprobs.append(id_logprob[token_id])
        if len(logprobs.text_offset) == 0:
            logprobs.text_offset.append(initial_text_offset)
        else:
            logprobs.text_offset.append(logprobs.text_offset[-1] + last_token_len)
        last_token_len = len(token)

        logprobs.top_logprobs.append(
            {tokenizer.convert_ids_to_tokens(i): p for i, p in id_logprob.items()}
        )
    return logprobs


@app.post("/v1/chat/completions")
async def create_chat_completion(raw_request: Request):
    """Completion API similar to OpenAI's API.
    See  https://platform.openai.com/docs/api-reference/chat/create
    for the API specification. This API mimics the OpenAI ChatCompletion API.
    NOTE: Currently we do not support the following features:
        - logit_bias (to be supported by vLLM engine)
    """
    request_json = await raw_request.json()
    # print("request inofo: ")
    # print(json.dumps(request_json, ensure_ascii=False, indent=4))
    request = ChatCompletionRequest(**request_json)

    logger.info(f"Received chat completion request: {request}")

    error_check_ret = await check_model(request)
    if error_check_ret is not None:
        return error_check_ret

    if request.logit_bias is not None:
        # TODO: support logit_bias in vLLM engine.
        return create_error_response(
            HTTPStatus.BAD_REQUEST, "logit_bias is not currently supported"
        )

    prompt_token_ids = prepare_messages_for_inference(
        tokenizer=tokenizer,
        messages=request.messages,
<<<<<<< HEAD
        prompt_template=prompt_template,
=======
>>>>>>> ea5fa8c5
        functions=request.functions,
        tools=request.tools,
    ).tolist()[0]
    error_check_ret = await check_length(request, prompt_token_ids, engine_model_config)
    if error_check_ret is not None:
        return error_check_ret

    model_name = request.model
    request_id = f"cmpl-{random_uuid()}"
    created_time = int(time.time())

    # compute stop_token_ids
    stop_token_ids = []
    prompt_template = get_prompt_template_from_tokenizer(tokenizer)
    for stop_tok in prompt_template.get_stop_tokens_for_generation():
        tok_ids = tokenizer.encode(stop_tok, add_special_tokens=False)
        stop_token_ids.append(tok_ids[-1])

    try:
        sampling_params = SamplingParams(
            n=request.n,
            presence_penalty=request.presence_penalty,
            frequency_penalty=request.frequency_penalty,
            temperature=request.temperature,
            top_p=request.top_p,
            stop=request.stop,
            stop_token_ids=stop_token_ids,
            max_tokens=request.max_tokens,
            best_of=request.best_of,
            top_k=request.top_k,
            ignore_eos=request.ignore_eos,
            use_beam_search=request.use_beam_search,
            skip_special_tokens=False,
        )
    except ValueError as e:
        return create_error_response(HTTPStatus.BAD_REQUEST, str(e))

    result_generator = engine.generate(
        None, sampling_params, request_id, prompt_token_ids=prompt_token_ids
    )

    async def abort_request() -> None:
        await engine.abort(request_id)

    async def wrap_vllm_generator() -> AsyncGenerator[Tuple[str, Optional[str]], None]:
        previous_texts = ""
        async for res in result_generator:
            for output in res.outputs:
                delta_text = output.text[len(previous_texts) :]
                previous_texts = output.text
                finish_reason = output.finish_reason
<<<<<<< HEAD
                if delta_text not in [
                    EndToken.assistant.value,
                    EndToken.function_call.value,
                ]:
=======
                if (
                    delta_text.strip()
                    not in prompt_template.get_stop_tokens_for_generation()
                ):
>>>>>>> ea5fa8c5
                    yield delta_text, finish_reason
        yield "", "stop"

    async def completion_stream_generator() -> AsyncGenerator[str, None]:
        generator = wrap_vllm_generator()
        async for response in generate_openai_format_from_stream_async(
            generator, prompt_template
        ):
            chunk = StreamChoice(**response)
            result = ChatCompletionChunk(id=request_id, choices=[chunk])
            chunk_dic = result.dict(exclude_unset=True)
            chunk_data = json.dumps(chunk_dic, ensure_ascii=False)
            yield f"data: {chunk_data}\n\n"
        yield "data: [DONE]\n\n"

    # Streaming response
    if request.stream:
        background_tasks = BackgroundTasks()
        # Abort the request if the client disconnects.
        background_tasks.add_task(abort_request)
        return StreamingResponse(
            completion_stream_generator(),
            media_type="text/event-stream",
            background=background_tasks,
        )

    # Non-streaming response
    final_res: RequestOutput = None
    async for res in result_generator:
        if await raw_request.is_disconnected():
            # Abort the request if the client disconnects.
            await abort_request()
            return create_error_response(HTTPStatus.BAD_REQUEST, "Client disconnected")
        final_res = res
    assert final_res is not None
    choices = []
    for output in final_res.outputs:
        text_response = output.text.strip()
        chat_mess = prompt_template.parse_assistant_response(
            text_response
        )  # parse_generated_content(text_response)
        choice_data = ChatCompletionResponseChoice(
            index=output.index,
            message=ChatMessage(**chat_mess),
            finish_reason=output.finish_reason,
        )
        choices.append(choice_data)

    num_prompt_tokens = len(final_res.prompt_token_ids)
    num_generated_tokens = sum(len(output.token_ids) for output in final_res.outputs)
    usage = UsageInfo(
        prompt_tokens=num_prompt_tokens,
        completion_tokens=num_generated_tokens,
        total_tokens=num_prompt_tokens + num_generated_tokens,
    )
    response = ChatCompletionResponse(
        id=request_id,
        created=created_time,
        model=model_name,
        choices=choices,
        usage=usage,
    )

    if request.stream:
        # When user requests streaming but we don't stream, we still need to
        # return a streaming response with a single event.
        response_json = response.model_dump_json(exclude_unset=True)

        async def fake_stream_generator() -> AsyncGenerator[str, None]:
            yield f"data: {response_json}\n\n"
            yield "data: [DONE]\n\n"

        return StreamingResponse(
            fake_stream_generator(), media_type="text/event-stream"
        )

    return response


if __name__ == "__main__":
    parser = argparse.ArgumentParser(
        description="vLLM OpenAI-Compatible RESTful API server."
    )
    parser.add_argument("--host", type=str, default="localhost", help="host name")
    parser.add_argument("--port", type=int, default=8000, help="port number")
    parser.add_argument(
        "--allow-credentials", action="store_true", help="allow credentials"
    )
    parser.add_argument(
        "--allowed-origins", type=json.loads, default=["*"], help="allowed origins"
    )
    parser.add_argument(
        "--allowed-methods", type=json.loads, default=["*"], help="allowed methods"
    )
    parser.add_argument(
        "--allowed-headers", type=json.loads, default=["*"], help="allowed headers"
    )
    parser.add_argument(
        "--served-model-name",
        type=str,
        default=None,
        help="The model name used in the API. If not "
        "specified, the model name will be the same as "
        "the huggingface name.",
    )

    parser = AsyncEngineArgs.add_cli_args(parser)
    args = parser.parse_args()

    app.add_middleware(
        CORSMiddleware,
        allow_origins=args.allowed_origins,
        allow_credentials=args.allow_credentials,
        allow_methods=args.allowed_methods,
        allow_headers=args.allowed_headers,
    )

    logger.info(f"args: {args}")

    if args.served_model_name is not None:
        served_model = args.served_model_name
    else:
        served_model = args.model

    engine_args = AsyncEngineArgs.from_cli_args(args)
    engine = AsyncLLMEngine.from_engine_args(engine_args)
    engine_model_config = asyncio.run(engine.get_model_config())

    # A separate tokenizer to map token IDs to strings.
    tokenizer = get_tokenizer(
        engine_args.tokenizer, tokenizer_mode=engine_args.tokenizer_mode
    )

    uvicorn.run(
        app,
        host=args.host,
        port=args.port,
        log_level="info",
        timeout_keep_alive=TIMEOUT_KEEP_ALIVE,
    )<|MERGE_RESOLUTION|>--- conflicted
+++ resolved
@@ -46,15 +46,7 @@
 from vllm.utils import random_uuid
 
 from functionary.inference import prepare_messages_for_inference
-<<<<<<< HEAD
-
-# from functionary.inference_stream import \
-#    generate_openai_format_from_stream_async
-=======
-from functionary.prompt import get_prompt_template_from_tokenizer, PromptTemplate
-
 from functionary.inference_stream import generate_openai_format_from_stream_async
->>>>>>> ea5fa8c5
 from functionary.openai_types import (
     ChatCompletionChunk,
     ChatMessage,
@@ -63,10 +55,7 @@
     StreamChoice,
     Tool,
 )
-<<<<<<< HEAD
-from functionary.prompt import PromptTemplate, get_default_prompt_template
-=======
->>>>>>> ea5fa8c5
+from functionary.prompt import PromptTemplate, get_prompt_template_from_tokenizer
 
 TIMEOUT_KEEP_ALIVE = 5  # seconds
 
@@ -241,10 +230,6 @@
     prompt_token_ids = prepare_messages_for_inference(
         tokenizer=tokenizer,
         messages=request.messages,
-<<<<<<< HEAD
-        prompt_template=prompt_template,
-=======
->>>>>>> ea5fa8c5
         functions=request.functions,
         tools=request.tools,
     ).tolist()[0]
@@ -296,17 +281,10 @@
                 delta_text = output.text[len(previous_texts) :]
                 previous_texts = output.text
                 finish_reason = output.finish_reason
-<<<<<<< HEAD
-                if delta_text not in [
-                    EndToken.assistant.value,
-                    EndToken.function_call.value,
-                ]:
-=======
                 if (
                     delta_text.strip()
                     not in prompt_template.get_stop_tokens_for_generation()
                 ):
->>>>>>> ea5fa8c5
                     yield delta_text, finish_reason
         yield "", "stop"
 
